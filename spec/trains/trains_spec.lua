-- Because the train module executes registers events immediately
-- when it's loaded, in order to isolate our tests we must include
-- the things it includes, then override them.
require 'spec/defines'
require 'stdlib/event/event'
require 'stdlib/area/surface'
local Train_Spec_Fixtures = require 'spec/trains/fixtures'

<<<<<<< HEAD
empty_locomotives = function() return { front_movers = {}, back_movers = {} } end

entity_to_trains = function(tbl) return table.map(tbl, function(entity) return entity.train end) end

describe('when the train module loads', function()
    before_each(function()
        _G.script = {on_event = function(id, callback) return end,
            on_init = function(callback) _G.on_init = callback end,
            on_load = function(callback) _G.on_load = callback end,
            on_configuration_changed = function(callback) _G.on_configuration_changed = callback end,
            generate_event_name = function() return 999 end,
            raise_event = function(event_id, event_tbl)
                event_tbl.name = event_id
                Event.dispatch(event_tbl)
            end}
=======
local entity_to_trains = function(tbl) return table.map(tbl, function(entity) return entity.train end) end

describe('when the train module loads', function()
    before_each(function()
        _G.script = {on_event = function(_, _) return end,
                     on_init = function(callback) _G.on_init = callback end,
                     on_load = function(callback) _G.on_load = callback end,
                     on_configuration_changed = function(callback) _G.on_configuration_changed = callback end,
                     generate_event_name = function() return 999 end,
                     raise_event = function(event_id, event_tbl)
                         event_tbl.name = event_id
                         Event.dispatch(event_tbl)
                     end}
>>>>>>> 22012132
        _G.game = {tick = 1, players = {}, surfaces = { [1] = { name = 'nauvis', get_trains = function() return {} end }}}
        setmetatable(_G.game.surfaces, { __index = function(tbl, key) for _, surface in pairs(tbl) do if surface['name'] == key then return surface end end return rawget(tbl, key) end })
        _G.global = {}
    end)

    after_each(function()
        -- Unload the module after each test
        -- so that initialization code will be run
        package.loaded['stdlib/trains/trains'] = nil
    end)

    it('it should allow the train module to be loaded at startup time', function()
        require('stdlib/trains/trains')
    end)

    it('it should load all trains in to the registry', function()
        -- Arrange
        _G.game.surfaces[1].get_trains = function() return entity_to_trains(Train_Spec_Fixtures.Two_Trains_With_Single_Locomotive) end

        -- Act
        Trains = require('stdlib/trains/trains')
        _G.on_init()

        -- Assert
        assert.are_not_equal(nil, global._train_registry[1001])
        assert.are_not_equal(nil, global._train_registry[2001])
    end)

    it('it should register handlers for destruction events', function()
        -- Arrange
        local register_spy = spy.on(_G.Event, 'register')

        -- Act
        require('stdlib/trains/trains')
        local match = require("luassert.match")

        -- assert
        assert.spy(register_spy).was_called_with(defines.events.on_entity_died, match.is_function())
<<<<<<< HEAD
        assert.spy(register_spy).was_called_with(defines.events.on_player_mined_entity, match.is_function())
=======
        assert.spy(register_spy).was_called_with(defines.events.on_preplayer_mined_item, match.is_function())
        assert.spy(register_spy).was_called_with(defines.events.on_robot_pre_mined, match.is_function())
>>>>>>> 22012132
    end)

    it('it should register handlers for creation events', function()
        -- Arrange
        local register_spy = spy.on(_G.Event, 'register')

        -- Act
        require('stdlib/trains/trains')
        local match = require("luassert.match")

        -- assert
        assert.spy(register_spy).was_called_with(defines.events.on_train_created, match.is_function())
    end)
end)


describe('Trains module', function()

        setup(function()
            Trains = require 'stdlib/trains/trains'
            _G.on_init()
        end)

        after_each(function()
            _G.global = {}
            package.loaded["stdlib/trains/trains"] = nil
        end)

<<<<<<< HEAD
        describe('can find trains with a filter', function()
            describe('when applying filters', function()
                it('only finds locomotive type entities by default', function()
                    _G.game.surfaces[1].get_trains = function() return entity_to_trains(Train_Spec_Fixtures.Single_Train_With_Single_Locomotive) end
                    local surface_spy = spy.on(_G.game.surfaces[1], 'get_trains')
=======
    describe('can find trains with a filter', function()
        describe('when applying filters', function()
            it('only finds locomotive type entities by default', function()
                _G.game.surfaces[1].get_trains = function() return entity_to_trains(Train_Spec_Fixtures.Single_Train_With_Single_Locomotive) end
                local surface_spy = spy.on(_G.game.surfaces[1], 'get_trains')
>>>>>>> 22012132

                    assert.are_equal(1, #Trains.find_filtered())

                    assert.spy(surface_spy).was_called()
                end)

<<<<<<< HEAD
                it('passes surface name filter to Surface lookup', function()
                    _G.game.surfaces[1].get_trains = function() return entity_to_trains(Train_Spec_Fixtures.Single_Train_With_Single_Locomotive) end
                    local surface_spy = spy.on(_G.game.surfaces[1], 'get_trains')
=======
            it('passes surface name filter to Surface lookup', function()
                _G.game.surfaces[1].get_trains = function() return entity_to_trains(Train_Spec_Fixtures.Single_Train_With_Single_Locomotive) end
                local surface_spy = spy.on(_G.game.surfaces[1], 'get_trains')
>>>>>>> 22012132

                    assert.are_equal(1, #Trains.find_filtered({surface = 'nauvis'}))
                    assert.are_equal(0, #Trains.find_filtered({surface = 'other'}))

                    assert.spy(surface_spy).was_called()
                end)

                it('applies state filter to individual trains', function()
                    -- Arrange
                    _G.game.surfaces[1].get_trains = function() return entity_to_trains(Train_Spec_Fixtures.Trains_In_Different_States) end

<<<<<<< HEAD
                    local expected_id = 2001
=======
                local expected_id = 2000
>>>>>>> 22012132

                    -- Act
                    local filtered = Trains.find_filtered({ state = 9 })

                    -- Assert
                    assert.are_equal(1, #filtered)
                    assert.are_equal(expected_id, table.first(filtered).id)

                end)
            end)
        end)

        describe('when the last engine of a train is destroyed/disconnected/mined', function()
            it('can detect that a train has been removed', function()
                -- Arrange
                -- Set the initial state of trains
                _G.game.surfaces[1].get_trains = function() return entity_to_trains(Train_Spec_Fixtures.Single_Train_With_Single_Locomotive) end

                -- Get ready to spy on events being dispatched
                local dispatch_spy = spy.on(_G.Event, 'dispatch')

<<<<<<< HEAD
                -- Import the library
                Trains = require('stdlib/trains/trains')
                _G.on_init()
=======
            -- Get ready to spy on events being dispatched
            local dispatch_spy = spy.on(_G.Event, 'dispatch')
>>>>>>> 22012132

                local event_data = { entity = Train_Spec_Fixtures.Single_Train_With_Single_Locomotive[1] }

<<<<<<< HEAD
                -- Act
                script.raise_event(defines.events.on_player_mined_entity, event_data)

                -- Assert
                assert.spy(dispatch_spy).was_called_with(
                    {
                        old_id = 1001,
                        name = Trains._on_train_removed
                    })
            end)
=======
            local event_data = {
                entity = {
                    name = "diesel-locomotive"
                }
            }

            -- Simulate the game changing the state of the train
            -- referenced in the registry
            global._train_registry[1000] = Train_Spec_Fixtures.Train_With_Front_And_Back_Locomotives_B()[1].train

            -- Act
            Trains._on_locomotive_changed(event_data)

            -- Assert
            assert.spy(dispatch_spy).was_called_with(
                {
                    old_id = 1000,
                    new_id = 2000,
                    name = Trains.on_train_id_changed
                })
>>>>>>> 22012132
        end)
        describe('when placing a single locomotive/wagon', function()
            it('only adds new trains to the registry', function()
                -- Arrange
                -- Set the initial state of trains
                _G.game.surfaces[1].get_trains = function() return entity_to_trains(Train_Spec_Fixtures.Single_Train_With_Single_Locomotive) end

<<<<<<< HEAD
                local new_locomotive = {
                    name = 'diesel-locomotive',
                    unit_number = 2000,
                    train = {
                        id = 2001,
                        valid = true,
                        state = 1,
                        locomotives = {
                            front_movers = {
                                [1] = { unit_number = 2000 }
                            },
                            back_movers = nil
                        }
=======
        it('only adds new trains to the registry', function()

            -- Will let you deal with it but your train registry was not
            -- getting cleared from the preceding function before calling the function so
            _G.global._train_registry = nil

            -- Arrange
            -- Set the initial state of trains
            _G.game.surfaces[1].get_trains = function() return entity_to_trains(Train_Spec_Fixtures.Single_Train_With_Single_Locomotive) end

            local new_locomotive = {
                name = 'diesel-locomotive',
                unit_number = 2000,
                train = {
                    valid = true,
                    state = 1,
                    locomotives = {
                        front_movers = {
                            [1] = { unit_number = 2000 }
                        },
                        back_movers = nil
>>>>>>> 22012132
                    }
                }

                -- Import the library
                Trains = require('stdlib/trains/trains')
                _G.on_init()

                -- Check the state of the registry first
                assert.are_not_equal(nil, global._train_registry[1001])

                assert.are_equal(nil, global._train_registry[2001])

                -- Act
                script.raise_event(defines.events.on_train_created, { train = new_locomotive.train })

                -- Assert
                assert.are_not_equal(nil, global._train_registry[1001])
                assert.are_not_equal(nil, global._train_registry[2001])
            end)
            it('doesn\'t add a single wagon', function()
                local wagon = { name = "cargo-wagon", type = "cargo-wagon", train = { id = 1, locomotives = empty_locomotives() } }
                -- Import the library
                _G.global = {}
                Trains = require('stdlib/trains/trains')
                _G.on_init()

                -- Act
                script.raise_event(defines.events.on_train_created, { train = wagon.train})

                assert.are_equal(nil, global._train_registry[1])

            end)
        end)
        describe('when adding a locomotive/wagon to an existing train', function()
            it('removes the old id', function()
                _G.game.surfaces[1].get_trains = function() return entity_to_trains(Train_Spec_Fixtures.Single_Train_With_Single_Locomotive) end
                -- Import the library
                Trains = require('stdlib/trains/trains')
                _G.on_init()
                assert.are_not_equal(nil, global._train_registry[1001])

<<<<<<< HEAD
                script.raise_event(defines.events.on_train_created, { train = { id = 1002, locomotives = empty_locomotives() }, old_id_1 = 1001, old_id_2 = nil})

                assert.are_equal(nil, global._train_registry[1001])
=======
    describe('to_entity', function()
      it('returns a table that looks like a LuaEntity', function()
        -- Arrange
        local train = Train_Spec_Fixtures.Single_Train_With_Single_Locomotive[1].train

        -- Act
        local entity = Trains.to_entity(train)
>>>>>>> 22012132

            end)
        end)

<<<<<<< HEAD
        describe('to_entity', function()
            it('returns a table that looks like a LuaEntity', function()
                -- Arrange
                local train = Train_Spec_Fixtures.Single_Train_With_Single_Locomotive[1].train

                -- Act
                local entity = Trains.to_entity(train)
=======
      it('has an equals function', function()
        -- Arrange
        local train = Train_Spec_Fixtures.Single_Train_With_Single_Locomotive[1].train

        -- Act
        local entity = Trains.to_entity(train)
>>>>>>> 22012132

                -- Assert
                assert.are_equal('train-1001', entity.name)
                assert.are_equal(train.valid, entity.valid)
            end)

<<<<<<< HEAD
            it('has an equals function', function()
                -- Arrange
                local train = Train_Spec_Fixtures.Single_Train_With_Single_Locomotive[1].train

                -- Act
                local entity = Trains.to_entity(train)
=======
      it('equals function returns true when compared entitiys name value is the same', function()
        -- Arrange
        local train = Train_Spec_Fixtures.Single_Train_With_Single_Locomotive[1].train
        local arg = {
          name = "train-1000",
          valid = true
        }

        -- Act
        local entity = Trains.to_entity(train)
>>>>>>> 22012132

                -- Assert
                assert.are_equal("function", type(entity.equals))
            end)

            it('equals function returns true when compared entitiys name value is the same', function()
                -- Arrange
                local train = Train_Spec_Fixtures.Single_Train_With_Single_Locomotive[1].train
                local arg = {
                    name = "train-1001",
                    valid = true
                }

                -- Act
                local entity = Trains.to_entity(train)

                -- Assert
                assert.is_true(entity.equals(arg))
            end)
        end)
end)<|MERGE_RESOLUTION|>--- conflicted
+++ resolved
@@ -6,7 +6,6 @@
 require 'stdlib/area/surface'
 local Train_Spec_Fixtures = require 'spec/trains/fixtures'
 
-<<<<<<< HEAD
 empty_locomotives = function() return { front_movers = {}, back_movers = {} } end
 
 entity_to_trains = function(tbl) return table.map(tbl, function(entity) return entity.train end) end
@@ -22,21 +21,7 @@
                 event_tbl.name = event_id
                 Event.dispatch(event_tbl)
             end}
-=======
-local entity_to_trains = function(tbl) return table.map(tbl, function(entity) return entity.train end) end
-
-describe('when the train module loads', function()
-    before_each(function()
-        _G.script = {on_event = function(_, _) return end,
-                     on_init = function(callback) _G.on_init = callback end,
-                     on_load = function(callback) _G.on_load = callback end,
-                     on_configuration_changed = function(callback) _G.on_configuration_changed = callback end,
-                     generate_event_name = function() return 999 end,
-                     raise_event = function(event_id, event_tbl)
-                         event_tbl.name = event_id
-                         Event.dispatch(event_tbl)
-                     end}
->>>>>>> 22012132
+
         _G.game = {tick = 1, players = {}, surfaces = { [1] = { name = 'nauvis', get_trains = function() return {} end }}}
         setmetatable(_G.game.surfaces, { __index = function(tbl, key) for _, surface in pairs(tbl) do if surface['name'] == key then return surface end end return rawget(tbl, key) end })
         _G.global = {}
@@ -75,12 +60,7 @@
 
         -- assert
         assert.spy(register_spy).was_called_with(defines.events.on_entity_died, match.is_function())
-<<<<<<< HEAD
         assert.spy(register_spy).was_called_with(defines.events.on_player_mined_entity, match.is_function())
-=======
-        assert.spy(register_spy).was_called_with(defines.events.on_preplayer_mined_item, match.is_function())
-        assert.spy(register_spy).was_called_with(defines.events.on_robot_pre_mined, match.is_function())
->>>>>>> 22012132
     end)
 
     it('it should register handlers for creation events', function()
@@ -109,34 +89,20 @@
             package.loaded["stdlib/trains/trains"] = nil
         end)
 
-<<<<<<< HEAD
         describe('can find trains with a filter', function()
             describe('when applying filters', function()
                 it('only finds locomotive type entities by default', function()
                     _G.game.surfaces[1].get_trains = function() return entity_to_trains(Train_Spec_Fixtures.Single_Train_With_Single_Locomotive) end
                     local surface_spy = spy.on(_G.game.surfaces[1], 'get_trains')
-=======
-    describe('can find trains with a filter', function()
-        describe('when applying filters', function()
-            it('only finds locomotive type entities by default', function()
-                _G.game.surfaces[1].get_trains = function() return entity_to_trains(Train_Spec_Fixtures.Single_Train_With_Single_Locomotive) end
-                local surface_spy = spy.on(_G.game.surfaces[1], 'get_trains')
->>>>>>> 22012132
 
                     assert.are_equal(1, #Trains.find_filtered())
 
                     assert.spy(surface_spy).was_called()
                 end)
 
-<<<<<<< HEAD
                 it('passes surface name filter to Surface lookup', function()
                     _G.game.surfaces[1].get_trains = function() return entity_to_trains(Train_Spec_Fixtures.Single_Train_With_Single_Locomotive) end
                     local surface_spy = spy.on(_G.game.surfaces[1], 'get_trains')
-=======
-            it('passes surface name filter to Surface lookup', function()
-                _G.game.surfaces[1].get_trains = function() return entity_to_trains(Train_Spec_Fixtures.Single_Train_With_Single_Locomotive) end
-                local surface_spy = spy.on(_G.game.surfaces[1], 'get_trains')
->>>>>>> 22012132
 
                     assert.are_equal(1, #Trains.find_filtered({surface = 'nauvis'}))
                     assert.are_equal(0, #Trains.find_filtered({surface = 'other'}))
@@ -148,11 +114,7 @@
                     -- Arrange
                     _G.game.surfaces[1].get_trains = function() return entity_to_trains(Train_Spec_Fixtures.Trains_In_Different_States) end
 
-<<<<<<< HEAD
                     local expected_id = 2001
-=======
-                local expected_id = 2000
->>>>>>> 22012132
 
                     -- Act
                     local filtered = Trains.find_filtered({ state = 9 })
@@ -174,18 +136,12 @@
                 -- Get ready to spy on events being dispatched
                 local dispatch_spy = spy.on(_G.Event, 'dispatch')
 
-<<<<<<< HEAD
-                -- Import the library
-                Trains = require('stdlib/trains/trains')
-                _G.on_init()
-=======
-            -- Get ready to spy on events being dispatched
-            local dispatch_spy = spy.on(_G.Event, 'dispatch')
->>>>>>> 22012132
+                -- Import the library
+                Trains = require('stdlib/trains/trains')
+                _G.on_init()
 
                 local event_data = { entity = Train_Spec_Fixtures.Single_Train_With_Single_Locomotive[1] }
 
-<<<<<<< HEAD
                 -- Act
                 script.raise_event(defines.events.on_player_mined_entity, event_data)
 
@@ -196,28 +152,6 @@
                         name = Trains._on_train_removed
                     })
             end)
-=======
-            local event_data = {
-                entity = {
-                    name = "diesel-locomotive"
-                }
-            }
-
-            -- Simulate the game changing the state of the train
-            -- referenced in the registry
-            global._train_registry[1000] = Train_Spec_Fixtures.Train_With_Front_And_Back_Locomotives_B()[1].train
-
-            -- Act
-            Trains._on_locomotive_changed(event_data)
-
-            -- Assert
-            assert.spy(dispatch_spy).was_called_with(
-                {
-                    old_id = 1000,
-                    new_id = 2000,
-                    name = Trains.on_train_id_changed
-                })
->>>>>>> 22012132
         end)
         describe('when placing a single locomotive/wagon', function()
             it('only adds new trains to the registry', function()
@@ -225,7 +159,6 @@
                 -- Set the initial state of trains
                 _G.game.surfaces[1].get_trains = function() return entity_to_trains(Train_Spec_Fixtures.Single_Train_With_Single_Locomotive) end
 
-<<<<<<< HEAD
                 local new_locomotive = {
                     name = 'diesel-locomotive',
                     unit_number = 2000,
@@ -239,29 +172,6 @@
                             },
                             back_movers = nil
                         }
-=======
-        it('only adds new trains to the registry', function()
-
-            -- Will let you deal with it but your train registry was not
-            -- getting cleared from the preceding function before calling the function so
-            _G.global._train_registry = nil
-
-            -- Arrange
-            -- Set the initial state of trains
-            _G.game.surfaces[1].get_trains = function() return entity_to_trains(Train_Spec_Fixtures.Single_Train_With_Single_Locomotive) end
-
-            local new_locomotive = {
-                name = 'diesel-locomotive',
-                unit_number = 2000,
-                train = {
-                    valid = true,
-                    state = 1,
-                    locomotives = {
-                        front_movers = {
-                            [1] = { unit_number = 2000 }
-                        },
-                        back_movers = nil
->>>>>>> 22012132
                     }
                 }
 
@@ -303,24 +213,12 @@
                 _G.on_init()
                 assert.are_not_equal(nil, global._train_registry[1001])
 
-<<<<<<< HEAD
                 script.raise_event(defines.events.on_train_created, { train = { id = 1002, locomotives = empty_locomotives() }, old_id_1 = 1001, old_id_2 = nil})
 
                 assert.are_equal(nil, global._train_registry[1001])
-=======
-    describe('to_entity', function()
-      it('returns a table that looks like a LuaEntity', function()
-        -- Arrange
-        local train = Train_Spec_Fixtures.Single_Train_With_Single_Locomotive[1].train
-
-        -- Act
-        local entity = Trains.to_entity(train)
->>>>>>> 22012132
-
-            end)
-        end)
-
-<<<<<<< HEAD
+            end)
+        end)
+
         describe('to_entity', function()
             it('returns a table that looks like a LuaEntity', function()
                 -- Arrange
@@ -328,39 +226,18 @@
 
                 -- Act
                 local entity = Trains.to_entity(train)
-=======
-      it('has an equals function', function()
-        -- Arrange
-        local train = Train_Spec_Fixtures.Single_Train_With_Single_Locomotive[1].train
-
-        -- Act
-        local entity = Trains.to_entity(train)
->>>>>>> 22012132
 
                 -- Assert
                 assert.are_equal('train-1001', entity.name)
                 assert.are_equal(train.valid, entity.valid)
             end)
 
-<<<<<<< HEAD
             it('has an equals function', function()
                 -- Arrange
                 local train = Train_Spec_Fixtures.Single_Train_With_Single_Locomotive[1].train
 
                 -- Act
                 local entity = Trains.to_entity(train)
-=======
-      it('equals function returns true when compared entitiys name value is the same', function()
-        -- Arrange
-        local train = Train_Spec_Fixtures.Single_Train_With_Single_Locomotive[1].train
-        local arg = {
-          name = "train-1000",
-          valid = true
-        }
-
-        -- Act
-        local entity = Trains.to_entity(train)
->>>>>>> 22012132
 
                 -- Assert
                 assert.are_equal("function", type(entity.equals))
